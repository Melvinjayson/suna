--- conflicted
+++ resolved
@@ -853,10 +853,8 @@
         else:
             logger.warning(f"Failed to get valid response from LLM for project {project_id} naming. Response: {response}")
 
-<<<<<<< HEAD
-=======
         # Update database if name was generated
->>>>>>> 551430ff
+
         if generated_name:
             update_result = await client.table('projects') \
                 .update({"name": generated_name}) \
